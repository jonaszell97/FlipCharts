--- conflicted
+++ resolved
@@ -6,11 +6,7 @@
       "location" : "/Users/jonaszell/Panorama",
       "state" : {
         "branch" : "dev",
-<<<<<<< HEAD
-        "revision" : "96ac08500c2d2b36b9d6215ab4a785fa28475a09"
-=======
         "revision" : "aac21a88d0a4d14e48d7f8f0db607aba08ec1f52"
->>>>>>> 844a0518
       }
     },
     {
@@ -19,11 +15,7 @@
       "location" : "/Users/jonaszell/Toolbox",
       "state" : {
         "branch" : "dev",
-<<<<<<< HEAD
-        "revision" : "ba67e40238121713fbbcadb5d577af32932e3a22"
-=======
         "revision" : "27f59504e1202b02981ad1585e0c0b6b989b713c"
->>>>>>> 844a0518
       }
     }
   ],
